--- conflicted
+++ resolved
@@ -5,9 +5,6 @@
 
 const logger = Loggers.create(__filename, 'info');
 
-<<<<<<< HEAD
-export function format(object) {
-=======
 export function sha(sha) {
    if (typeof sha !== 'string') {
       return typeof sha + '~sha'
@@ -18,8 +15,7 @@
    }
 }
 
-export function formatString(object) {
->>>>>>> e337ed54
+export function format(object) {
    let string;
    if (!object) {
       return 'empty~object';
