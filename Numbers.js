// Copyright (c) 2015, Evan Summers (twitter.com/evanxsummers)
// ISC license, see http://github.com/evanx/redexutil/LICENSE

<<<<<<< HEAD
const logger = Loggers.create(module.filename);
=======
const logger = Loggers.create(__filename, 'info');
>>>>>>> 0ab52a44

export function parseInt(value, defaultValue) {
   if (value) {
      try {
         return global.parseInt(value);
      } catch (err) {
         logger.debug('parseInt', value, defaultValue);
      }
   }
   return defaultValue;
}

export function isInteger(value) {
   return value && !isNaN(value) && /^[0-9]+$/.test(value.toString());
}<|MERGE_RESOLUTION|>--- conflicted
+++ resolved
@@ -1,11 +1,7 @@
 // Copyright (c) 2015, Evan Summers (twitter.com/evanxsummers)
 // ISC license, see http://github.com/evanx/redexutil/LICENSE
 
-<<<<<<< HEAD
-const logger = Loggers.create(module.filename);
-=======
-const logger = Loggers.create(__filename, 'info');
->>>>>>> 0ab52a44
+const logger = Loggers.create(module.filename, 'info');
 
 export function parseInt(value, defaultValue) {
    if (value) {
@@ -20,4 +16,4 @@
 
 export function isInteger(value) {
    return value && !isNaN(value) && /^[0-9]+$/.test(value.toString());
-}+}
