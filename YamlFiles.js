// Copyright (c) 2015, Evan Summers (twitter.com/evanxsummers)
// ISC license, see http://github.com/evanx/redexutil/LICENSE

import fs from 'fs';
import yaml from 'js-yaml';

const logger = Loggers.create(module.filename);

const YamlFiles = {
   readFileSyncMaybe(file) {
      logger.debug('readFileSyncMaybe', file);
      if (Files.existsFileSync(file)) {
<<<<<<< HEAD
         return Maybe.define(YamlFiles.readFileSync(file));
=======
         return Maybe.resolve(YamlFiles.readFileSync(file));
>>>>>>> f2068e5b
      }
      return Maybe.reject(file);
   },
   readFileSyncDir(dir, file) {
      return YamlFiles.readFileSync(Paths.join(dir, file));
   },
   readFile(file) {
      return Files.readFile(file).then(content => yaml.safeLoad(content));
   },
   readFileSync(file) {
      try {
         return yaml.safeLoad(fs.readFileSync(file, 'utf8'));
      } catch (e) {
         logger.error(file);
         throw Errors.decorate(e);
      }
   }
};

module.exports = YamlFiles;<|MERGE_RESOLUTION|>--- conflicted
+++ resolved
@@ -3,6 +3,11 @@
 
 import fs from 'fs';
 import yaml from 'js-yaml';
+
+import Errors from './Errors';
+import Files from './Files';
+import Loggers from './Loggers';
+import Maybe from './Maybe';
 
 const logger = Loggers.create(module.filename);
 
@@ -10,11 +15,7 @@
    readFileSyncMaybe(file) {
       logger.debug('readFileSyncMaybe', file);
       if (Files.existsFileSync(file)) {
-<<<<<<< HEAD
-         return Maybe.define(YamlFiles.readFileSync(file));
-=======
          return Maybe.resolve(YamlFiles.readFileSync(file));
->>>>>>> f2068e5b
       }
       return Maybe.reject(file);
    },
